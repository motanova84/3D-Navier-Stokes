--- conflicted
+++ resolved
@@ -417,7 +417,6 @@
     print(f"\nEnstrofia: {analysis['enstrophy']:.6f}")
     print(f"Correlación S-omega: {analysis['strain_vorticity_correlation']:.6f}")
     
-<<<<<<< HEAD
     # Ejemplo de evolución temporal y exportación a JSON
     print("\n--- Evolución temporal y exportación ---")
     n_timesteps = 10
@@ -425,10 +424,8 @@
     
     evolution = calculator.temporal_evolution(u_history)
     calculator.export_delta_star_json(evolution, "delta_star.json")
-=======
     # Export delta* example
     # In actual use, this would be called after temporal_evolution analysis
     # Example:
     # evolution = calculator.temporal_evolution(u_history)
-    # export_delta_star_to_json(evolution['delta_star'], evolution['delta_star_std'])
->>>>>>> cb56aa06
+    # export_delta_star_to_json(evolution['delta_star'], evolution['delta_star_std'])