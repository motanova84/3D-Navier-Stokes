--- conflicted
+++ resolved
@@ -41,43 +41,26 @@
   -- Full proof requires properties of Real.logb and ceiling function
   sorry  -- Full proof: show ν * consts.c_B * (2 ^ (2 * j)) > stretching_term
 
-<<<<<<< HEAD
 /-- Evolution of dyadic vorticity: decay for j ≥ j_d
     
     For scales above the dissipative threshold, vorticity decays exponentially.
     
     This is a consequence of the negative Riccati coefficient α_j < 0.
 -/
-=======
-/-- Evolution of dyadic vorticity: decay for j ≥ j_d -/
->>>>>>> 5b7130ee
 theorem dyadic_vorticity_decay (j : ℕ) (ω_norm : ℝ) (ν : ℝ) (δ_star : ℝ) 
     (consts : UniversalConstants)
     (h_ν : ν > 0)
     (h_ω : ω_norm > 0)
     (h_dissipative : j ≥ dissipative_threshold ν δ_star consts) :
-<<<<<<< HEAD
     ∃ γ : ℝ, γ > 0 := by
   -- The decay rate γ ~ |α_j| ~ 2^{2j} for j ≥ j_d
   use ν * consts.c_B * (2 ^ (2 * j))
   positivity
-=======
-    ∃ γ : ℝ, γ > 0 ∧ 
-    -- dω/dt ≤ -γ·2^{2j}·ω² implies decay
-    True := by
-  -- From the negative Riccati coefficient, we get exponential decay
-  -- at scales j ≥ j_d with rate proportional to 2^{2j}
-  use ν * consts.c_B
-  constructor
-  · positivity
-  · trivial
->>>>>>> 5b7130ee
 
 /-- Sum of dyadic norms defines Besov B⁰_{∞,1} norm -/
 def besov_norm (blocks : List DyadicBlock) : ℝ :=
   blocks.foldl (fun acc b => acc + b.vorticity_norm) 0
 
-<<<<<<< HEAD
 /-- Dyadic decomposition is complete
     
     Every function can be decomposed into dyadic blocks via Littlewood-Paley.
@@ -94,7 +77,6 @@
   -- 2. Define Δ_j ω by Fourier multiplier: (Δ_j ω)^(ξ) = φ_j(ξ) ω^(ξ)
   -- 3. Completeness: ∑_j φ_j(ξ) = 1 for ξ ≠ 0
   -- 4. Therefore: ω = ∑_j Δ_j ω in L² (and other spaces)
-=======
 /-- Dyadic decomposition is complete -/
 theorem dyadic_completeness (ω : ℝ → ℝ) : 
   -- Littlewood-Paley decomposition provides a complete representation
@@ -103,6 +85,5 @@
   -- This follows from standard Littlewood-Paley theory
   use []
   trivial
->>>>>>> 5b7130ee
 
 end NavierStokes