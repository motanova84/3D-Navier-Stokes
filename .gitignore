# Python
__pycache__/
*.py[cod]
*$py.class
*.so
.Python
build/
develop-eggs/
dist/
downloads/
eggs/
.eggs/
lib/
lib64/
parts/
sdist/
var/
wheels/
*.egg-info/
.installed.cfg
*.egg

# Virtual environments
venv/
ENV/
env/

# IDEs
venv/
env/
ENV/
*.egg-info/
dist/
build/

# Lean4
.lake/
lake-packages/
*.olean
*.trace

# Results and data
*.h5
*.hdf5
*.npy
*.npz
*.png
*.jpg
*.pdf
!Documentation/*.pdf

<<<<<<< HEAD
# Results (keep structure but not large data files)
Results/Data/*.dat
Results/Data/*.h5
Results/Data/*.hdf5
Results/Figures/*.png
Results/Figures/*.jpg
Results/Figures/*.pdf
delta_star.json
=======
# IDE
.vscode/
.idea/
*.swp
*.swo
*~
>>>>>>> cb56aa06

# OS
.DS_Store
Thumbs.db

# Jupyter Notebook
.ipynb_checkpoints

# Testing
.pytest_cache/
.coverage
htmlcov/

# Documentation
docs/_build/
# Temporary files
*.tmp
*.log
/tmp/

# Large data files
Results/DNS_Data/*.h5
Results/DNS_Data/*.dat<|MERGE_RESOLUTION|>--- conflicted
+++ resolved
@@ -49,7 +49,6 @@
 *.pdf
 !Documentation/*.pdf
 
-<<<<<<< HEAD
 # Results (keep structure but not large data files)
 Results/Data/*.dat
 Results/Data/*.h5
@@ -58,14 +57,12 @@
 Results/Figures/*.jpg
 Results/Figures/*.pdf
 delta_star.json
-=======
 # IDE
 .vscode/
 .idea/
 *.swp
 *.swo
 *~
->>>>>>> cb56aa06
 
 # OS
 .DS_Store
